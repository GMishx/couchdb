--- conflicted
+++ resolved
@@ -24,13 +24,10 @@
 -export([calculate_data_size/2]).
 -export([validate_args/1]).
 -export([maybe_load_doc/3, maybe_load_doc/4]).
-<<<<<<< HEAD
 -export([maybe_update_index_file/1]).
-=======
 -export([extract_view/4, extract_view_reduce/1]).
 -export([get_view_keys/1, get_view_queries/1]).
 -export([set_view_type/3]).
->>>>>>> c186e47b
 
 -define(MOD, couch_mrview_index).
 
@@ -720,7 +717,6 @@
     throw({query_parse_error, Mesg}).
 
 
-<<<<<<< HEAD
 %% Updates 1.2.x or earlier view files to 1.3.x or later view files
 %% transparently, the first time the 1.2.x view file is opened by
 %% 1.3.x or later.
@@ -806,7 +802,7 @@
 }.
 
 %% End of <= 1.2.x upgrade code.
-=======
+
 extract_view_reduce({red, {N, _Lang, #mrview{reduce_funs=Reds}}, _Ref}) ->
     {_Name, FunSrc} = lists:nth(N, Reds),
     FunSrc.
@@ -832,5 +828,4 @@
             Queries;
         _ ->
             throw({bad_request, "`queries` member must be a array."})
-    end.
->>>>>>> c186e47b
+    end.