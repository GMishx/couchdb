--- conflicted
+++ resolved
@@ -23,14 +23,9 @@
     Children = [
         child(mem3_events),
         child(mem3_nodes),
-<<<<<<< HEAD
         child(mem3_sync_nodes), % Order important?
         child(mem3_sync),
-        child(mem3_shards),
-        child(mem3_rep_manager)
-=======
-        child(mem3_sync)
->>>>>>> 1fdae286
+        child(mem3_shards)
     ],
     {ok, {{one_for_one,10,1}, Children}}.
 
